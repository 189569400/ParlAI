# Copyright (c) 2017-present, Facebook, Inc.
# All rights reserved.
# This source code is licensed under the BSD-style license found in the
# LICENSE file in the root directory of this source tree. An additional grant
# of patent rights can be found in the PATENTS file in the same directory.

from parlai.core.agents import Agent
from parlai.core.dict import DictionaryAgent

try:
    import torch
except ImportError as e:
    raise ImportError('Need to install Pytorch: go to pytorch.org')

from collections import deque, namedtuple
import pickle
import random
import math
from operator import attrgetter

"""
Batch is a namedtuple containing data being sent to an agent.

This is the input type of the train_step and eval_step functions.
Agents can override the batchify function to return an extended namedtuple
with additional fields if they would like, though we recommend calling the
parent function to set up these fields as a base.

:field text_vec:      bsz x seqlen tensor containing the parsed text data.
:field text_lens:     list of length bsz containing the lengths of the text in
                      same order as text_vec; necessary for
                      pack_padded_sequence.
:field label_vec:     bsz x seqlen tensor containing the parsed label (one per
                      batch row).
:field label_lens:    list of length bsz containing the lengths of the labels
                      in same order as label_vec.
:field labels:        list of length bsz containing the selected label for each
                      batch row (some datasets have multiple labels per input
                      example).
:field valid_indices: list of length bsz containing the original indices of
                      each example in the batch. we use these to map
                      predictions back to their proper row, since e.g. we may
                      sort examples by their length or some examples may be
                      invalid.
:field candidates:    list of lists of tensors. outer list has size bsz, inner
                      lists vary in size based on the number of candidates for
                      each row in the batch.
"""
Batch = namedtuple('Batch', ['text_vec', 'text_lengths', 'label_vec',
                             'label_lengths', 'labels', 'valid_indices',
                             'candidates'])

"""
Output is a namedtuple containing agent predictions.

This is the expected return type of the train_step and eval_step functions,
though agents can choose to return None if they do not want to answer.

:field text: list of strings of length bsz containing the predictions of the
             model
:field text_candidates: list of lists of length bsz containing ranked
                        predictions of the model. each sub-list is an ordered
                        ranking of strings, of variable length.
"""
Output = namedtuple('Output', ['text', 'text_candidates'])


class TorchAgent(Agent):
    """A provided base agent for any model that wants to use Torch.

    Exists to make it easier to implement a new agent.
    Not necessary, but reduces duplicated code.

    Many methods are intended to be either used as is when the default is
    acceptable, or to be overriden and called with super(), with the extra
    functionality added to the initial result. See the method comment for
    recommended behavior.

    This agent serves as a common framework for all ParlAI models which want
    to use PyTorch.
    """

    @staticmethod
    def dictionary_class():
        """Return the dictionary class that this agent expects to use.

        Can be overriden if a more complex dictionary is required.
        """
        return DictionaryAgent

    @staticmethod
    def add_cmdline_args(argparser):
        """Add the default commandline args we expect most agents to want."""
        agent = argparser.add_argument_group('TorchAgent Arguments')
        agent.add_argument(
            '-rc', '--rank-candidates', type='bool', default=False,
            help='Whether the model should parse candidates for ranking.'
        )
        agent.add_argument(
            '-tr', '--truncate', default=-1, type=int,
            help='Truncate input lengths to increase speed / use less memory.')
        agent.add_argument(
            '-histd', '--history-dialog', default=-1, type=int,
            help='Number of past dialog utterances to remember.')
        agent.add_argument(
            '-histr', '--history-replies', default='label_else_model',
            choices=['none', 'model', 'label', 'label_else_model'],
            help='Keep replies in the history, or not.')
        agent.add_argument(
            '--no-cuda', type='bool', default=False,
            help='disable GPUs even if available. otherwise, will use GPUs if '
                 'available on the device.')
        agent.add_argument(
            '-gpu', '--gpu', type=int, default=-1,
            help='which GPU device to use')

    def __init__(self, opt, shared=None):
        """Initialize agent."""
        super().__init__(opt, shared)

        if not shared:
            # Need to set up the model from scratch
            self.dict = self.dictionary_class()(opt)
        else:
            # copy initialized data from shared table
            self.opt = shared['opt']
            self.dict = shared['dict']

        if opt.get('numthreads', 1) > 1:
            torch.set_num_threads(1)

        # check for cuda
        self.use_cuda = not opt['no_cuda'] and torch.cuda.is_available()
        if self.use_cuda:
            if not shared:
                print('[ Using CUDA ]')
            torch.cuda.device(opt['gpu'])

        self.NULL_IDX = self.dict[self.dict.null_token]
        self.END_IDX = self.dict[self.dict.end_token]
        self.START_IDX = self.dict[self.dict.start_token]

        self.history = {}
        self.truncate = opt['truncate'] if opt['truncate'] >= 0 else None
        self.history_dialog = opt['history_dialog']
        self.history_replies = opt['history_replies']
        self.rank_candidates = opt['rank_candidates']

    def share(self):
        """Share fields from parent as well as useful objects in this class.

        Subclasses will likely want to share their model as well.
        """
        shared = super().share()
        shared['opt'] = self.opt
        shared['dict'] = self.dict
        return shared

    def _vectorize_text(self, text, use_cuda=False, add_start=False,
                        add_end=False, truncate=None, truncate_left=True):
        """Return vector from text.

        :param text:          String to vectorize.
        :param use_cuda:      Convert tensor to cuda tensor.
        :param add_start:     Add the start token to the front of the tensor.
        :param add_end:       Add the end token to the end of the tensor.
        :param truncate:      Truncate to this many tokens >= 0, or None.
        :param truncate_left: Truncate from the left side (keep the rightmost
                              tokens). You probably want this True for inputs,
                              False for targets.
        """
        vec = self.dict.txt2vec(text)
        if truncate is None or len(vec) + add_start + add_end < truncate:
            # simple: no truncation
            if add_start:
                vec.insert(0, self.START_IDX)
            if add_end:
                vec.append(self.END_IDX)
        elif truncate_left:
            # don't check add_start, we know are truncating it
            if add_end:
                # add the end token first
                vec.append(self.END_IDX)
            vec = vec[len(vec) - truncate:]
        else:
            # truncate from the right side
            # don't check add_end, we know we are truncating it
            vec = vec[:truncate - add_start]
            if add_start:
                # always keep the start token if it's there
                vec.insert(0, self.START_IDX)
        tensor = torch.LongTensor(vec)
        if use_cuda:
            tensor = tensor.cuda()
        return tensor

    def vectorize(self, obs, add_start=True, add_end=True, truncate=None):
        """Make vectors out of observation fields and store in the observation.

        In particular, the 'text' and 'labels'/'eval_labels' fields are
        processed and a new field is added to the observation with the suffix
        '_vec'.

        If you want to use additional fields on your subclass, you can override
        this function, call super().vectorize(...) to process the text and
        labels, and then process the other fields in your subclass.

        :param obs: Single observation from observe function.
        :param add_start: default True, adds the start token to each labelself.
        :param add_end: default True, adds the end token to each label.
        :param truncate: default None, if set truncates all vectors to the
                         specified length. Note that this truncates to the
                         rightmost for inputs and the leftmost for labels and,
                         when applicable, candidates.
        """
        if 'text' in obs:
            # convert 'text' into tensor of dictionary indices
            # we don't add start and end to the input
            obs['text_vec'] = self._vectorize_text(obs['text'], self.use_cuda,
                                                   truncate=truncate)

        # convert 'labels' or 'eval_labels' into vectors
        if 'labels' in obs:
            label_type = 'labels'
        elif 'eval_labels' in obs:
            label_type = 'eval_labels'
        else:
            label_type = None

        if label_type is not None:
            # pick one label if there are multiple
            label = random.choice(obs[label_type])
            vec_label = self._vectorize_text(label, self.use_cuda, add_start,
                                             add_end, truncate, False)
            
            obs[label_type + '_vec'] = vec_label
            obs[label_type + '_choice'] = label

        if self.rank_candidates and 'label_candidates' in obs:
            obs['label_candidates_vecs'] = [
                self._vectorize_text(c, self.use_cuda, add_start, add_end,
                                     truncate, False)
                for c in obs['label_candidates']]

        return obs

    def batchify(self, obs_batch, sort=False,
                 is_valid=lambda obs: 'text_vec' in obs):
        """Create a batch of valid observations from an unchecked batch.

        A valid observation is one that passes the lambda provided to the
        function, which defaults to checking if the preprocessed 'text_vec'
        field is present which would have been set by this agent's 'vectorize'
        function.

        Returns a namedtuple Batch. See original definition above for in-depth
        explanation of each field.

        If you want to include additonal fields in the batch, you can subclass
        this function and return your own "Batch" namedtuple: copy the Batch
        namedtuple at the top of this class, and then add whatever additional
        fields that you want to be able to access. You can then call
        super().batchify(...) to set up the original fields and then set up the
        additional fields in your subclass and return that batch instead.

        :param obs_batch: List of vectorized observations
        :param sort:      Default False, orders the observations by length of
                          vector. Set to true when using
                          torch.nn.utils.rnn.pack_padded_sequence.
        :param is_valid:  Function that checks if 'text_vec' is in the
                          observation, determines if an observation is valid
        """
        if len(obs_batch) == 0:
            return Batch(None, None, None, None, None, None, None, None)

        valid_obs = [(i, ex) for i, ex in enumerate(obs_batch) if is_valid(ex)]

        if len(valid_obs) == 0:
            return Batch(None, None, None, None, None, None, None, None)

        valid_inds, exs = zip(*valid_obs)

        x_text = [ex['text_vec'] for ex in exs]
        x_lens = [ex.shape[0] for ex in x_text]

        if sort:
            ind_sorted = sorted(range(len(x_lens)), key=lambda k: -x_lens[k])
            exs = [exs[k] for k in ind_sorted]
            valid_inds = [valid_inds[k] for k in ind_sorted]
            x_text = [x_text[k] for k in ind_sorted]
            x_lens = [x_lens[k] for k in ind_sorted]


        xs = torch.LongTensor(len(exs), max(x_lens)).fill_(self.NULL_IDX)
        if self.use_cuda:
<<<<<<< HEAD
            padded_xs = padded_xs.cuda()

        # Handle cases when nothing is passed thru the text field
        if max(x_lens) > 0:
            for i, ex in enumerate(x_text):
                padded_xs[i, :ex.shape[0]] = ex
=======
            xs = xs.cuda()
        for i, ex in enumerate(x_text):
            xs[i, :ex.shape[0]] = ex
>>>>>>> 58ac4e87

        eval_labels_avail = any('eval_labels_vec' in ex for ex in exs)
        labels_avail = any('labels_vec' in ex for ex in exs)
        some_labels_avail = eval_labels_avail or labels_avail

        # set up the target tensors
        ys, y_lens, labels = None, None, None
        if some_labels_avail:
            field = 'labels' if labels_avail else 'eval_labels'

            label_vecs = [ex[field + '_vec'] for i, ex in enumerate(exs)]
            labels = [ex[field + '_choice'] for i, ex in enumerate(exs)]
            y_lens = [y.shape[0] for y in label_vecs]
            ys = torch.LongTensor(len(exs), max(y_lens)).fill_(self.NULL_IDX)
            if self.use_cuda:
                ys = ys.cuda()
            for i, y in enumerate(label_vecs):
                if y.shape[0] != 0:
                    ys[i, :y.shape[0]] = y

        cands = None
        if any('label_candidates_vecs' in ex for ex in exs):
            cands = [ex.get('label_candidates_vecs', []) for ex in exs]

        return Batch(xs, x_lens, ys, y_lens, labels, valid_inds, cands)

    def match_batch(self, batch_reply, valid_inds, output=None):
        """Match sub-batch of predictions to the original batch indices.

        Batches may be only partially filled (i.e when completing the remainder
        at the end of the validation or test set), or we may want to sort by
        e.g the length of the input sequences if using pack_padded_sequence.

        This matches rows back with their original row in the batch for
        calculating metrics like accuracy.

        If output is None (model choosing not to provide any predictions), we
        will just return the batch of replies.

        Otherwise, output should be a parlai.core.torch_agent.Output object.
        This is a namedtuple, which can provide text predictions and/or
        text_candidates predictions. If you would like to map additional
        fields into the batch_reply, you can override this method as well as
        providing your own namedtuple with additional fields.

        :param batch_reply: Full-batchsize list of message dictionaries to put
            responses into.
        :param valid_inds: Original indices of the predictions.
        :param output: Output namedtuple which contains sub-batchsize list of
            text outputs from model. May be None (default) if model chooses not
            to answer. This method will check for ``text`` and
            ``text_candidates`` fields.
        """
        if output is None:
            return batch_reply
        if output.text is not None:
            for i, response in zip(valid_inds, output.text):
                batch_reply[i]['text'] = response
        if output.text_candidates is not None:
            for i, cands in zip(valid_inds, output.text_candidates):
                batch_reply[i]['text_candidates'] = cands
        return batch_reply

    def maintain_dialog_history(self, observation, reply='',
                                useStartEndIndices=False,
                                splitSentences=False):
        """Keeps track of dialog history, up to a truncation length.

        NOTE: this function is subject to change soon as it will be updated.

        :param observation: a single observation that will be added to existing
                            dialog history
        :param reply: default empty string, allows for the addition of replies
                      into the dialog history
        :param useStartEndIndices: default False, flag to determine if START
                                   and END indices should be appended to the
                                   observation
        :param splitSentences: default False, flag to determine if the
                               observation dialog is one sentence or needs to
                               be split
        """
        def parse(txt, splitSentences):
            if splitSentences:
                vec = [self.dict.txt2vec(t) for t in txt.split('\n')]
            else:
                vec = self.dict.txt2vec(txt)
            return vec

        allow_reply = True

        if 'dialog' not in self.history:
            self.history['dialog'] = deque(maxlen=self.truncate)
            self.history['episode_done'] = False
            self.history['labels'] = []

        if self.history['episode_done']:
            self.history['dialog'].clear()
            self.history['labels'] = []
            allow_reply = False
            self.history['episode_done'] = False

        if self.history_replies != 'none' and allow_reply:
            if self.history_replies == 'model' or \
               (self.history_replies == 'label_else_model' and len(
                                                self.history['labels']) == 0):
                if reply != '':
                    self.history['dialog'].extend(parse(reply))
            elif len(self.history['labels']) > 0:
                r = self.history['labels'][0]
                self.history['dialog'].extend(parse(r, splitSentences))

        obs = observation
        if 'text' in obs:
            if useStartEndIndices:
                obs['text'] = self.dict.end_token + ' ' + obs['text']
            self.history['dialog'].extend(parse(obs['text'], splitSentences))

        self.history['episode_done'] = obs['episode_done']
        labels = obs.get('labels', obs.get('eval_labels', None))
        if labels is not None:
            if useStartEndIndices:
                self.history['labels'] = [
                    self.dict.start_token + ' ' + l for l in labels
                ]
            else:
                self.history['labels'] = labels

        return self.history['dialog']

    def save(self, path=None):
        """Save model parameters to path (or default to model_file arg).

        Override this method for more specific saving.
        """
        path = self.opt.get('model_file', None) if path is None else path

        if path:
            states = {}
            if hasattr(self, 'model'):  # save model params
                states['model'] = self.model.state_dict()
            if hasattr(self, 'optimizer'):  # save optimizer params
                states['optimizer'] = self.optimizer.state_dict()

            if states:  # anything found to save?
                with open(path, 'wb') as write:
                    torch.save(states, write)

                # save opt file
                with open(path + ".opt", 'wb') as handle:
                    pickle.dump(self.opt, handle,
                                protocol=pickle.HIGHEST_PROTOCOL)

    def load(self, path):
        """Return opt and model states.

        Override this method for more specific loading.
        """
        states = torch.load(path, map_location=lambda cpu, _: cpu)
        if 'model' in states:
            self.model.load_state_dict(states['model'])
        if 'optimizer' in states:
            self.optimizer.load_state_dict(states['optimizer'])
        return states

    def shutdown(self):
        """Save the state of the model when shutdown."""
        path = self.opt.get('model_file', None)
        if path is not None:
            self.save(path + '.shutdown_state')
        super().shutdown()

    def reset(self):
        """Reset observation and episode_done."""
        self.observation = None
        self.episode_done = True

    def observe(self, observation):
        """Process incoming message in preparation for producing a response.

        This includes remembering the past history of the conversation.
        """
        if not self.episode_done:
            # if the last example wasn't the end of an episode, then we need to
            # recall what was said in that example
            prev_dialogue = self.observation['text']
            observation['text'] = prev_dialogue + '\n' + observation['text']
        self.observation = observation
        self.episode_done = observation['episode_done']
        return observation

    def act(self):
        """Call batch_act with the singleton batch."""
        return self.batch_act([self.observation])[0]

    def batch_act(self, observations):
        """Process a batch of observations (batchsize list of message dicts).

        These observations have been preprocessed by the observe method.

        Subclasses can override this for special functionality, but if the
        default behaviors are fine then just override the ``train_step`` and
        ``eval_step`` methods instead. The former is called when labels are
        present in the observations batch; otherwise, the latter is called.
        """
        batch_size = len(observations)
        # initialize a list of replies with this agent's id
        batch_reply = [{'id': self.getID()} for _ in range(batch_size)]

        # check if there are any labels available, if so we will train on them
        is_training = any(['labels' in obs for obs in observations])

        # convert the observations into vectors
        vec_obs = [self.vectorize(obs, truncate=self.truncate)
                   for obs in observations]

        # create a batch from the vectors
        batch = self.batchify(vec_obs)

        if is_training:
            output = self.train_step(batch)
        else:
            output = self.eval_step(batch)

        if output is None:
            return batch_reply

        self.match_batch(batch_reply, batch.valid_indices, output)

        return batch_reply

    def train_step(self, batch):
        """Process one batch with training labels."""
        raise NotImplementedError('Abstract class: user must implement train_step')

    def eval_step(self, batch):
        """Process one batch but do not train on it."""
        raise NotImplementedError('Abstract class: user must implement eval_step')


class Beam(object):
    """Generic beam class. It keeps information about beam_size hypothesis."""

    def __init__(self, beam_size, min_length=3, padding_token=0, bos_token=1,
                 eos_token=2, min_n_best=3, cuda='cpu'):
        """Instantiate Beam object.

        :param beam_size: number of hypothesis in the beam
        :param min_length: minimum length of the predicted sequence
        :param padding_token: Set to 0 as usual in ParlAI
        :param bos_token: Set to 1 as usual in ParlAI
        :param eos_token: Set to 2 as usual in ParlAI
        :param min_n_best: Beam will not be done unless this amount of finished
                           hypothesis (with EOS) is done
        :param cuda: What device to use for computations
        """
        self.beam_size = beam_size
        self.min_length = min_length
        self.eos = eos_token
        self.bos = bos_token
        self.pad = padding_token
        self.device = cuda
        # recent score for each hypo in the beam
        self.scores = torch.Tensor(self.beam_size).float().zero_().to(
            self.device)
        # self.scores values per each time step
        self.all_scores = [torch.Tensor([0.0] * beam_size).to(self.device)]
        # backtracking id to hypothesis at previous time step
        self.bookkeep = []
        # output tokens at each time step
        self.outputs = [torch.Tensor(self.beam_size).long().fill_(padding_token).to(self.device)]
        # keeps tuples (score, time_step, hyp_id)
        self.finished = []
        self.HypothesisTail = namedtuple('HypothesisTail', ['timestep', 'hypid', 'score', 'tokenid'])
        self.eos_top = False
        self.eos_top_ts = None
        self.n_best_counter = 0
        self.min_n_best = min_n_best

    def get_output_from_current_step(self):
        return self.outputs[-1]

    def get_backtrack_from_current_step(self):
        return self.bookkeep[-1]

    def advance(self, softmax_probs):
        voc_size = softmax_probs.size(-1)
        if len(self.bookkeep) == 0:
            # the first step we take only the first hypo into account since all
            # hypos are the same initially
            beam_scores = softmax_probs[0]
        else:
            # we need to sum up hypo scores and current softmax scores before topk
            # [beam_size, voc_size]
            beam_scores = softmax_probs + self.scores.unsqueeze(1).expand_as(softmax_probs)
            for i in range(self.outputs[-1].size(0)):
                #  if previous output hypo token had eos
                # we penalize those word probs to never be chosen
                if self.outputs[-1][i] == self.eos:
                    # beam_scores[i] is voc_size array for i-th hypo
                    beam_scores[i] = -1e20

        flatten_beam_scores = beam_scores.view(-1)  # [beam_size * voc_size]
        with torch.no_grad():
            best_scores, best_idxs = torch.topk(flatten_beam_scores, self.beam_size, dim=-1)

        self.scores = best_scores
        self.all_scores.append(self.scores)
        hyp_ids = best_idxs / voc_size  # get the backtracking hypothesis id as a multiple of full voc_sizes
        tok_ids = best_idxs % voc_size  # get the actual word id from residual of the same division

        self.outputs.append(tok_ids)
        self.bookkeep.append(hyp_ids)

        #  check new hypos for eos label, if we have some, add to finished
        for hypid in range(self.beam_size):
            if self.outputs[-1][hypid] == self.eos:
                #  this is finished hypo, adding to finished
                eostail = self.HypothesisTail(timestep=len(self.outputs) - 1, hypid=hypid, score=self.scores[hypid],
                                              tokenid=self.eos)
                self.finished.append(eostail)
                self.n_best_counter += 1

        if self.outputs[-1][0] == self.eos:
            self.eos_top = True
            if self.eos_top_ts is None:
                self.eos_top_ts = len(self.outputs) - 1

    def done(self):
        return self.eos_top and self.n_best_counter >= self.min_n_best

    def get_top_hyp(self):
        """
        Helper function to get single best hypothesis
        :return: hypothesis sequence and the final score
        """
        top_hypothesis_tail = self.get_rescored_finished(n_best=1)[0]
        return self.get_hyp_from_finished(top_hypothesis_tail), top_hypothesis_tail.score

    def get_hyp_from_finished(self, hypothesis_tail):
        """
        Extract hypothesis ending with EOS at timestep with hyp_id
        :param timestep: timestep with range up to len(self.outputs)-1
        :param hyp_id: id with range up to beam_size-1
        :return: hypothesis sequence
        """
        assert self.outputs[hypothesis_tail.timestep][hypothesis_tail.hypid] == self.eos
        assert hypothesis_tail.tokenid == self.eos
        hyp_idx = []
        endback = hypothesis_tail.hypid
        for i in range(hypothesis_tail.timestep, -1, -1):
            hyp_idx.append(self.HypothesisTail(timestep=i, hypid=endback, score=self.all_scores[i][endback],
                                               tokenid=self.outputs[i][endback]))
            endback = self.bookkeep[i - 1][endback]

        return hyp_idx

    def get_pretty_hypothesis(self, list_of_hypotails):
        hypothesis = []
        for i in list_of_hypotails:
            hypothesis.append(i.tokenid)

        hypothesis = torch.stack(list(reversed(hypothesis)))

        return hypothesis

    def get_rescored_finished(self, n_best=None):
        """

        :param n_best: how many n best hypothesis to return
        :return: list with hypothesis
        """
        rescored_finished = []
        for finished_item in self.finished:
            current_length = finished_item.timestep + 1
            length_penalty = math.pow((1 + current_length) / 6, 0.65)  # this is from Google NMT paper
            rescored_finished.append(self.HypothesisTail(timestep=finished_item.timestep, hypid=finished_item.hypid,
                                                         score=finished_item.score / length_penalty,
                                                         tokenid=finished_item.tokenid))

        srted = sorted(rescored_finished, key=attrgetter('score'), reverse=True)

        if n_best is not None:
            srted = srted[:n_best]

        return srted

    def check_finished(self):
        """
        this function checks if self.finished is empty and adds hyptail
        in that case (this will be suboptimal hypothesis since
        the model did not get any EOS)
        :return: None
        """
        if len(self.finished) == 0:
            # we change output because we want outputs to have this eos to pass assert in L102, it is ok since empty self.finished means junk prediction anyway
            self.outputs[-1][0] = self.eos
            hyptail = self.HypothesisTail(timestep=len(self.outputs) - 1, hypid=0, score=self.all_scores[-1][0],
                                              tokenid=self.outputs[-1][0])

            self.finished.append(hyptail)

    def get_beam_dot(self, dictionary=None, n_best=None):
        """
        Creates pydot graph representation of the beam
        :param outputs: self.outputs from the beam
        :param dictionary: tok 2 word dict to save words in the tree nodes
        :return: pydot graph
        """
        try:
            import pydot
        except ImportError:
            print("Please install pydot package to dump beam visualization")

        graph = pydot.Dot(graph_type='digraph')
        outputs = [i.tolist() for i in self.outputs]
        bookkeep = [i.tolist() for i in self.bookkeep]
        all_scores = [i.tolist() for i in self.all_scores]
        if n_best is None:
            n_best = int(self.beam_size / 2)

        # get top nbest hyp
        top_hyp_idx_n_best = []
        n_best_colors = ['aquamarine', 'chocolate1', 'deepskyblue', 'green2', 'tan']
        end_color = 'yellow'
        sorted_finished = self.get_rescored_finished(n_best=n_best)
        for hyptail in sorted_finished:
            top_hyp_idx_n_best.append(self.get_hyp_from_finished(
                hyptail))  # do not include EOS since it has rescored score not from original self.all_scores, we color EOS with black

        # create nodes
        for tstep, lis in enumerate(outputs):
            for hypid, token in enumerate(lis):
                if tstep == 0:
                    hypid = 0  # collapse all __NULL__ nodes
                node_tail = self.HypothesisTail(timestep=tstep, hypid=hypid, score=all_scores[tstep][hypid],
                                                tokenid=token)
                color = 'white'
                rank = None
                for i, hypseq in enumerate(top_hyp_idx_n_best):
                    if node_tail in hypseq:
                        if n_best <= 5:  # color nodes only if <=5
                            color = n_best_colors[i]
                        rank = i
                        break
                label = "<{}".format(
                    dictionary.vec2txt([token]) if dictionary is not None else token) + " : " + "{:.{prec}f}>".format(
                    all_scores[tstep][hypid], prec=3)
                graph.add_node(pydot.Node(node_tail.__repr__(), label=label, fillcolor=color, style='filled',
                                          xlabel='{}'.format(rank) if rank is not None else ''))
        # create edges
        for revtstep, lis in reversed(list(enumerate(bookkeep))):
            for i, prev_id in enumerate(lis):
                from_node = graph.get_node('"{}"'.format(
                    self.HypothesisTail(timestep=revtstep, hypid=prev_id, score=all_scores[revtstep][prev_id],
                                        tokenid=outputs[revtstep][prev_id]).__repr__()))[0]
                to_node = graph.get_node('"{}"'.format(
                    self.HypothesisTail(timestep=revtstep + 1, hypid=i, score=all_scores[revtstep + 1][i],
                                        tokenid=outputs[revtstep + 1][i]).__repr__()))[0]
                newedge = pydot.Edge(from_node.get_name(), to_node.get_name())
                graph.add_edge(newedge)

        return graph<|MERGE_RESOLUTION|>--- conflicted
+++ resolved
@@ -232,7 +232,7 @@
             label = random.choice(obs[label_type])
             vec_label = self._vectorize_text(label, self.use_cuda, add_start,
                                              add_end, truncate, False)
-            
+
             obs[label_type + '_vec'] = vec_label
             obs[label_type + '_choice'] = label
 
@@ -293,18 +293,11 @@
 
         xs = torch.LongTensor(len(exs), max(x_lens)).fill_(self.NULL_IDX)
         if self.use_cuda:
-<<<<<<< HEAD
-            padded_xs = padded_xs.cuda()
-
+            xs = xs.cuda()
         # Handle cases when nothing is passed thru the text field
         if max(x_lens) > 0:
             for i, ex in enumerate(x_text):
-                padded_xs[i, :ex.shape[0]] = ex
-=======
-            xs = xs.cuda()
-        for i, ex in enumerate(x_text):
-            xs[i, :ex.shape[0]] = ex
->>>>>>> 58ac4e87
+                xs[i, :ex.shape[0]] = ex
 
         eval_labels_avail = any('eval_labels_vec' in ex for ex in exs)
         labels_avail = any('labels_vec' in ex for ex in exs)
