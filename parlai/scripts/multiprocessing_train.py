--- conflicted
+++ resolved
@@ -24,12 +24,14 @@
 """
 
 import torch
+import torch.distributed as dist
 import random
 import os
 import signal
 import parlai.scripts.train_model as single_train
 import parlai.utils.distributed as distributed_utils
 from parlai.core.script import ParlaiScript, register_script
+import parlai.utils.logging as logging
 
 
 def multiprocess_train(
@@ -40,18 +42,13 @@
         rank, opt, rank_offset, gpu, init_method=init_method
     ) as opt:
         # Run the actual training
-<<<<<<< HEAD
         retval = single_train.TrainLoop(opt).train()
 
         dist.destroy_process_group()
 
-        print("Distributed group destroyed")
+        logging.debug("Distributed group destroyed")
 
         return retval
-=======
-        opt['multiprocessing'] = True
-        return single_train.TrainLoop(opt).train()
->>>>>>> 0ece6eb4
 
 
 def launch_and_train(opt, port):
